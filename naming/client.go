package naming

import (
	"context"
	"encoding/json"
	"errors"
	"fmt"
	"math/rand"
	"net/url"
	"os"
	"strconv"
	"strings"
	"sync"
	"sync/atomic"
	"time"

	ecode "github.com/Bilibili/discovery/errors"
	"github.com/Bilibili/discovery/lib/http"
	xtime "github.com/Bilibili/discovery/lib/time"
	log "github.com/golang/glog"
)

const (
	_registerURL = "http://%s/discovery/register"
	_cancelURL   = "http://%s/discovery/cancel"
	_renewURL    = "http://%s/discovery/renew"
	_pollURL     = "http://%s/discovery/polls"
	_nodesURL    = "http://%s/discovery/nodes"

	_registerGap = 30 * time.Second

	_statusUP = "1"

	_errCodeOK = 0
	_errCodeNF = -404
)

var (
	_ Resolver = &Discovery{}
	_ Registry = &Discovery{}

	// ErrDuplication duplication treeid.
	ErrDuplication = errors.New("discovery: instance duplicate registration")
)

// Config discovery configures.
type Config struct {
<<<<<<< HEAD
	Node []string
	Zone string
	Env  string
	Host string
=======
	Nodes []string
	Zone  string
	Env   string
	Host  string
>>>>>>> a2de47fa
}

type appData struct {
	Instances map[string][]*Instance `json:"instances"`
	LastTs    int64                  `json:"latest_timestamp"`
}

// Discovery is discovery client.
type Discovery struct {
	c          *Config
	once       sync.Once
	ctx        context.Context
	cancelFunc context.CancelFunc
	httpClient *http.Client

	node    []string
	nodeIdx uint64

	mutex       sync.RWMutex
	apps        map[string]*appInfo
	registry    map[string]struct{}
	lastHost    string
	cancelPolls context.CancelFunc
	idx         uint64
	node        []string
	delete      chan *appInfo
}

type appInfo struct {
	event   chan struct{}
	zoneIns atomic.Value
	lastTs  int64 // latest timestamp
}

func fixConfig(c *Config) {
	if len(c.Nodes) == 0 {
		panic("conf nodes can not be nil")
	}
	if c.Zone == "" {
		c.Zone = os.Getenv("ZONE")
	}
	if c.Env == "" {
		c.Env = os.Getenv("DEPLOY_ENV")
	}
	if c.Host == "" {
		c.Host, _ = os.Hostname()
	}
}

func (d *Discovery) pickNode() string {
	if len(d.node) == 0 {
		return d.c.Nodes[r.Intn(len(d.c.Nodes))]
	}
	nodes := d.node
	return nodes[d.idx%uint64(len(nodes))]
}

func (d *Discovery) switchNode() {
	atomic.AddUint64(&d.idx, 1)
}

// New new a discovery client.
func New(c *Config) (d *Discovery) {
	fixConfig(c)
	ctx, cancel := context.WithCancel(context.Background())
	d = &Discovery{
		c:          c,
		ctx:        ctx,
		cancelFunc: cancel,
		apps:       map[string]*appInfo{},
		registry:   map[string]struct{}{},
		delete:     make(chan *appInfo, 10),
	}

	// httpClient
	cfg := &http.ClientConfig{
		Dial:      xtime.Duration(3 * time.Second),
		KeepAlive: xtime.Duration(40 * time.Second),
	}
	d.httpClient = http.NewClient(cfg)
	return
}

// Fetch returns the latest discovered instances by treeID
func (d *Discovery) Fetch(appID string) (ins map[string][]*Instance, ok bool) {
	d.mutex.RLock()
	app, ok := d.apps[appID]
	d.mutex.RUnlock()
	if ok {
		ins, ok = app.zoneIns.Load().(map[string][]*Instance)
	}
	return
}

// Unwatch unwatch app changes.
func (d *Discovery) Unwatch(appID string) {
	d.mutex.Lock()
	app, ok := d.apps[appID]
	if ok {
		delete(d.apps, appID)
	}
	d.mutex.Unlock()
	if ok {
		d.delete <- app
	}
}

// Watch watch the change of app instances by treeId  and return a chan to notify the instance change
func (d *Discovery) Watch(appID string) <-chan struct{} {
	d.mutex.RLock()
	app, ok := d.apps[appID]
	d.mutex.RUnlock()
	if !ok {
		app = &appInfo{event: make(chan struct{}, 1)}
		d.mutex.Lock()
		d.apps[appID] = app
		cancel := d.cancelPolls
		d.mutex.Unlock()
		log.Infof("disocvery: AddWatch(%s)", appID)
		if cancel != nil {
			cancel()
		}
	}
	d.once.Do(func() {
		go d.serverproc()
	})
	return app.event
}

// Reload reload the config
func (d *Discovery) Reload(c *Config) {
	fixConfig(c)
	d.mutex.Lock()
	d.c = c
	d.mutex.Unlock()
}

// Close stop all running process including discovery and register
func (d *Discovery) Close() error {
	d.cancelFunc()
	return nil
}

// Scheme return discovery's scheme
func (d *Discovery) Scheme() string {
	return "discovery"
}

// Register Register an instance with discovery and renew automatically
func (d *Discovery) Register(ins *Instance) (cancelFunc context.CancelFunc, err error) {
	d.mutex.Lock()
	if _, ok := d.registry[ins.AppID]; ok {
		err = ErrDuplication
	} else {
		d.registry[ins.AppID] = struct{}{}
	}
	d.mutex.Unlock()
	if err != nil {
		return
	}

	ctx, cancel := context.WithCancel(d.ctx)
	if err = d.register(ctx, ins); err != nil {
		d.mutex.Lock()
		delete(d.registry, ins.AppID)
		d.mutex.Unlock()
		cancel()
		return
	}
	ch := make(chan struct{}, 1)
	cancelFunc = context.CancelFunc(func() {
		cancel()
		<-ch
	})
	go func() {
		ticker := time.NewTicker(_registerGap)
		defer ticker.Stop()
		for {
			select {
			case <-ticker.C:
				if err := d.renew(ctx, ins); err != nil && ecode.NothingFound.Equal(err) {
					d.register(ctx, ins)
				}
			case <-ctx.Done():
				d.cancel(ins)
				ch <- struct{}{}
				return
			}
		}
	}()
	return
}

<<<<<<< HEAD
=======
// cancel Remove the registered instance from discovery
func (d *Discovery) cancel(ins *Instance) (err error) {
	d.mutex.RLock()
	c := d.c
	d.mutex.RUnlock()

	res := new(struct {
		Code    int    `json:"code"`
		Message string `json:"message"`
	})
	uri := fmt.Sprintf(_cancelURL, d.pickNode())
	params := d.newParams(c)
	params.Set("appid", ins.AppID)
	// request
	if err = d.httpClient.Post(context.TODO(), uri, "", params, &res); err != nil {
		d.switchNode()
		log.Errorf("discovery cancel client.Get(%v) env(%s) appid(%s) hostname(%s) error(%v)",
			uri, c.Env, ins.AppID, c.Host, err)
		return
	}
	if ec := ecode.Int(res.Code); !ec.Equal(ecode.OK) {
		log.Warningf("discovery cancel client.Get(%v)  env(%s) appid(%s) hostname(%s) code(%v)",
			uri, c.Env, ins.AppID, c.Host, res.Code)
		err = ec
		return
	}
	log.Infof("discovery cancel client.Get(%v)  env(%s) appid(%s) hostname(%s) success",
		uri, c.Env, ins.AppID, c.Host)
	return
}

>>>>>>> a2de47fa
// register Register an instance with discovery
func (d *Discovery) register(ctx context.Context, ins *Instance) (err error) {
	d.mutex.RLock()
	c := d.c
	d.mutex.RUnlock()

	var metadata []byte
	if ins.Metadata != nil {
		if metadata, err = json.Marshal(ins.Metadata); err != nil {
			log.Errorf("discovery:register instance Marshal metadata(%v) failed!error(%v)", ins.Metadata, err)
		}
	}
	res := new(struct {
		Code    int    `json:"code"`
		Message string `json:"message"`
	})
	uri := fmt.Sprintf(_registerURL, d.pickNode())
	params := d.newParams(c)
	params.Set("appid", ins.AppID)
	params.Set("addrs", strings.Join(ins.Addrs, ","))
	params.Set("color", ins.Color)
	params.Set("version", ins.Version)
	params.Set("status", _statusUP)
	params.Set("metadata", string(metadata))
	if err = d.httpClient.Post(ctx, uri, "", params, &res); err != nil {
		d.switchNode()
		log.Errorf("discovery: register client.Get(%v)  zone(%s) env(%s) appid(%s) addrs(%v) color(%s) error(%v)",
			uri, c.Zone, c.Env, ins.AppID, ins.Addrs, ins.Color, err)
		return
	}
	if ec := ecode.Int(res.Code); !ec.Equal(ecode.OK) {
		log.Warningf("discovery: register client.Get(%v)  env(%s) appid(%s) addrs(%v) color(%s)  code(%v)",
			uri, c.Env, ins.AppID, ins.Addrs, ins.Color, res.Code)
		err = ec
		return
	}
	log.Infof("discovery: register client.Get(%v) env(%s) appid(%s) addrs(%s) color(%s) success",
		uri, c.Env, ins.AppID, ins.Addrs, ins.Color)
	return
}

// renew Renew an instance with discovery
func (d *Discovery) renew(ctx context.Context, ins *Instance) (err error) {
	d.mutex.RLock()
	c := d.c
	d.mutex.RUnlock()

	res := new(struct {
		Code    int    `json:"code"`
		Message string `json:"message"`
	})
	uri := fmt.Sprintf(_renewURL, d.pickNode())
	params := d.newParams(c)
	params.Set("appid", ins.AppID)
	if err = d.httpClient.Post(ctx, uri, "", params, &res); err != nil {
		d.switchNode()
		log.Errorf("discovery: renew client.Get(%v)  env(%s) appid(%s) hostname(%s) error(%v)",
			uri, c.Env, ins.AppID, c.Host, err)
		return
	}
	if ec := ecode.Int(res.Code); !ec.Equal(ecode.OK) {
		err = ec
		if ec.Equal(ecode.NothingFound) {
			return
		}
		log.Errorf("discovery: renew client.Get(%v) env(%s) appid(%s) hostname(%s) code(%v)",
			uri, c.Env, ins.AppID, c.Host, res.Code)
		return
	}
	return
}

// cancel Remove the registered instance from discovery
func (d *Discovery) cancel(ins *Instance) (err error) {
	d.mutex.RLock()
	c := d.c
	d.mutex.RUnlock()

	res := new(struct {
		Code    int    `json:"code"`
		Message string `json:"message"`
	})
	uri := fmt.Sprintf(_cancelURL, d.pickNode())
	params := d.newParams(c)
	params.Set("appid", ins.AppID)
	// request
	if err = d.httpClient.Post(context.TODO(), uri, "", params, &res); err != nil {
		d.switchNode()
		log.Errorf("discovery cancel client.Get(%v) env(%s) appid(%s) hostname(%s) error(%v)",
			uri, c.Env, ins.AppID, c.Host, err)
		return
	}
	if ec := ecode.Int(res.Code); !ec.Equal(ecode.OK) {
		log.Warningf("discovery cancel client.Get(%v)  env(%s) appid(%s) hostname(%s) code(%v)",
			uri, c.Env, ins.AppID, c.Host, res.Code)
		err = ec
		return
	}
	log.Infof("discovery cancel client.Get(%v)  env(%s) appid(%s) hostname(%s) success",
		uri, c.Env, ins.AppID, c.Host)
	return
}

func (d *Discovery) serverproc() {
	var (
		retry  int
		update bool
		ctx    context.Context
		cancel context.CancelFunc
	)
	ticker := time.NewTicker(time.Minute * 30)
	defer ticker.Stop()
	for {
		if ctx == nil {
			ctx, cancel = context.WithCancel(d.ctx)
			d.mutex.Lock()
			d.cancelPolls = cancel
			d.mutex.Unlock()
		}
		select {
		case <-d.ctx.Done():
			return
		case <-ticker.C:
			update = true
		case app := <-d.delete:
			close(app.event)
		default:
		}
		if len(d.node) == 0 || update {
			update = false
			tnodes := d.nodes()
			if len(tnodes) == 0 {
				time.Sleep(time.Second)
				retry++
				continue
			}
			retry = 0
			// FIXME: we should use rand.Shuffle() in golang 1.10
			shuffle(len(tnodes), func(i, j int) {
				tnodes[i], tnodes[j] = tnodes[j], tnodes[i]
			})
			d.node = tnodes
		}
<<<<<<< HEAD
		apps, err := d.polls(ctx)
=======
		apps, err := d.polls(ctx, d.pickNode())
>>>>>>> a2de47fa
		if err != nil {
			d.switchNode()
			if ctx.Err() == context.Canceled {
				ctx = nil
				continue
			}
			time.Sleep(time.Second)
			retry++
			continue
		}
		retry = 0
		d.broadcast(apps)
	}
}

<<<<<<< HEAD
func (d *Discovery) pickNode() string {
	if len(d.node) == 0 {
		return d.c.Node[rand.Intn(len(d.c.Node))]
	}
	nodes := d.node
	return nodes[d.nodeIdx%uint64(len(nodes))]
}

func (d *Discovery) switchNode() {
	atomic.AddUint64(&d.nodeIdx, 1)
}

=======
>>>>>>> a2de47fa
func (d *Discovery) nodes() (nodes []string) {
	res := new(struct {
		Code int `json:"code"`
		Data []struct {
			Addr string `json:"addr"`
		} `json:"data"`
	})
	uri := fmt.Sprintf(_nodesURL, d.pickNode())
	if err := d.httpClient.Get(d.ctx, uri, "", nil, res); err != nil {
		d.switchNode()
		log.Errorf("discovery: consumer client.Get(%v)error(%+v)", uri, err)
		return
	}
	if ec := ecode.Int(res.Code); !ec.Equal(ecode.OK) {
		log.Errorf("discovery: consumer client.Get(%v) error(%v)", uri, res.Code)
		return
	}
	if len(res.Data) == 0 {
		log.Warningf("discovery: get nodes(%s) failed,no nodes found!", uri)
		return
	}
	nodes = make([]string, 0, len(res.Data))
	for i := range res.Data {
		nodes = append(nodes, res.Data[i].Addr)
	}
	return
}

func (d *Discovery) polls(ctx context.Context) (apps map[string]appData, err error) {
	var (
		lastTss []int64
		appIDs  []string
		host    = d.pickNode()
		changed bool
	)
	if host != d.lastHost {
		d.lastHost = host
		changed = true
	}
	d.mutex.RLock()
	c := d.c
	for k, v := range d.apps {
		if changed {
			v.lastTs = 0
		}
		appIDs = append(appIDs, k)
		lastTss = append(lastTss, v.lastTs)
	}
	d.mutex.RUnlock()
	if len(appIDs) == 0 {
		return
	}
	uri := fmt.Sprintf(_pollURL, host)
	res := new(struct {
		Code int                `json:"code"`
		Data map[string]appData `json:"data"`
	})
	params := url.Values{}
	params.Set("env", c.Env)
	params.Set("hostname", c.Host)
	for _, appid := range appIDs {
		params.Add("appid", appid)
	}
	for _, ts := range lastTss {
		params.Add("latest_timestamp", strconv.FormatInt(ts, 10))
	}
	if err = d.httpClient.Get(ctx, uri, "", params, res); err != nil {
		d.switchNode()
		log.Errorf("discovery: client.Get(%s) error(%+v)", uri+"?"+params.Encode(), err)
		return
	}
	if ec := ecode.Int(res.Code); !ec.Equal(ecode.OK) {
		if !ec.Equal(ecode.NotModified) {
			log.Errorf("discovery: client.Get(%s) get error code(%d)", uri+"?"+params.Encode(), res.Code)
			err = ec
		}
		return
	}
	info, _ := json.Marshal(res.Data)
	for _, app := range res.Data {
		if app.LastTs == 0 {
			err = ecode.ServerErr
			log.Errorf("discovery: client.Get(%s) latest_timestamp is 0,instances:(%s)", uri+"?"+params.Encode(), info)
			return
		}
	}
	log.Infof("discovery: successfully polls(%s) instances (%s)", uri+"?"+params.Encode(), info)
	apps = res.Data
	return
}

func (d *Discovery) broadcast(apps map[string]appData) {
	for appID, v := range apps {
		var count int
		for zone, ins := range v.Instances {
			if len(ins) == 0 {
				delete(v.Instances, zone)
			}
			count += len(ins)
		}
		if count == 0 {
			continue
		}
		d.mutex.RLock()
		app, ok := d.apps[appID]
		d.mutex.RUnlock()
		if ok {
			app.lastTs = v.LastTs
			app.zoneIns.Store(v.Instances)
			select {
			case app.event <- struct{}{}:
			default:
			}
		}
	}
}

func (d *Discovery) newParams(c *Config) url.Values {
	params := url.Values{}
	params.Set("zone", c.Zone)
	params.Set("env", c.Env)
	params.Set("hostname", c.Host)
	return params
}

var r = rand.New(rand.NewSource(time.Now().UnixNano()))

// shuffle pseudo-randomizes the order of elements.
// n is the number of elements. Shuffle panics if n < 0.
// swap swaps the elements with indexes i and j.
func shuffle(n int, swap func(i, j int)) {
	if n < 0 {
		panic("invalid argument to Shuffle")
	}

	// Fisher-Yates shuffle: https://en.wikipedia.org/wiki/Fisher%E2%80%93Yates_shuffle
	// Shuffle really ought not be called with n that doesn't fit in 32 bits.
	// Not only will it take a very long time, but with 2³¹! possible permutations,
	// there's no way that any PRNG can have a big enough internal state to
	// generate even a minuscule percentage of the possible permutations.
	// Nevertheless, the right API signature accepts an int n, so handle it as best we can.
	i := n - 1
	for ; i > 1<<31-1-1; i-- {
		j := int(r.Int63n(int64(i + 1)))
		swap(i, j)
	}
	for ; i > 0; i-- {
		j := int(r.Int31n(int32(i + 1)))
		swap(i, j)
	}
}<|MERGE_RESOLUTION|>--- conflicted
+++ resolved
@@ -45,17 +45,10 @@
 
 // Config discovery configures.
 type Config struct {
-<<<<<<< HEAD
-	Node []string
-	Zone string
-	Env  string
-	Host string
-=======
 	Nodes []string
 	Zone  string
 	Env   string
 	Host  string
->>>>>>> a2de47fa
 }
 
 type appData struct {
@@ -79,9 +72,8 @@
 	registry    map[string]struct{}
 	lastHost    string
 	cancelPolls context.CancelFunc
-	idx         uint64
-	node        []string
-	delete      chan *appInfo
+
+	delete chan *appInfo
 }
 
 type appInfo struct {
@@ -103,18 +95,6 @@
 	if c.Host == "" {
 		c.Host, _ = os.Hostname()
 	}
-}
-
-func (d *Discovery) pickNode() string {
-	if len(d.node) == 0 {
-		return d.c.Nodes[r.Intn(len(d.c.Nodes))]
-	}
-	nodes := d.node
-	return nodes[d.idx%uint64(len(nodes))]
-}
-
-func (d *Discovery) switchNode() {
-	atomic.AddUint64(&d.idx, 1)
 }
 
 // New new a discovery client.
@@ -249,40 +229,6 @@
 	return
 }
 
-<<<<<<< HEAD
-=======
-// cancel Remove the registered instance from discovery
-func (d *Discovery) cancel(ins *Instance) (err error) {
-	d.mutex.RLock()
-	c := d.c
-	d.mutex.RUnlock()
-
-	res := new(struct {
-		Code    int    `json:"code"`
-		Message string `json:"message"`
-	})
-	uri := fmt.Sprintf(_cancelURL, d.pickNode())
-	params := d.newParams(c)
-	params.Set("appid", ins.AppID)
-	// request
-	if err = d.httpClient.Post(context.TODO(), uri, "", params, &res); err != nil {
-		d.switchNode()
-		log.Errorf("discovery cancel client.Get(%v) env(%s) appid(%s) hostname(%s) error(%v)",
-			uri, c.Env, ins.AppID, c.Host, err)
-		return
-	}
-	if ec := ecode.Int(res.Code); !ec.Equal(ecode.OK) {
-		log.Warningf("discovery cancel client.Get(%v)  env(%s) appid(%s) hostname(%s) code(%v)",
-			uri, c.Env, ins.AppID, c.Host, res.Code)
-		err = ec
-		return
-	}
-	log.Infof("discovery cancel client.Get(%v)  env(%s) appid(%s) hostname(%s) success",
-		uri, c.Env, ins.AppID, c.Host)
-	return
-}
-
->>>>>>> a2de47fa
 // register Register an instance with discovery
 func (d *Discovery) register(ctx context.Context, ins *Instance) (err error) {
 	d.mutex.RLock()
@@ -426,11 +372,7 @@
 			})
 			d.node = tnodes
 		}
-<<<<<<< HEAD
 		apps, err := d.polls(ctx)
-=======
-		apps, err := d.polls(ctx, d.pickNode())
->>>>>>> a2de47fa
 		if err != nil {
 			d.switchNode()
 			if ctx.Err() == context.Canceled {
@@ -446,10 +388,9 @@
 	}
 }
 
-<<<<<<< HEAD
 func (d *Discovery) pickNode() string {
 	if len(d.node) == 0 {
-		return d.c.Node[rand.Intn(len(d.c.Node))]
+		return d.c.Nodes[rand.Intn(len(d.c.Nodes))]
 	}
 	nodes := d.node
 	return nodes[d.nodeIdx%uint64(len(nodes))]
@@ -459,8 +400,6 @@
 	atomic.AddUint64(&d.nodeIdx, 1)
 }
 
-=======
->>>>>>> a2de47fa
 func (d *Discovery) nodes() (nodes []string) {
 	res := new(struct {
 		Code int `json:"code"`
